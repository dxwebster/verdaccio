{
  "name": "verdaccio",
  "version": "3.8.2",
  "description": "Private npm repository server",
  "author": {
    "name": "Alex Kocharin",
    "email": "alex@kocharin.ru"
  },
  "repository": {
    "type": "git",
    "url": "git://github.com/verdaccio/verdaccio"
  },
  "main": "build/index.js",
  "bin": {
    "verdaccio": "./bin/verdaccio"
  },
  "dependencies": {
    "@verdaccio/file-locking": "0.0.7",
    "@verdaccio/local-storage": "1.2.0",
    "@verdaccio/streams": "1.0.0",
    "JSONStream": "1.3.4",
    "async": "2.6.1",
    "body-parser": "1.18.3",
    "bunyan": "1.8.12",
    "chalk": "2.4.1",
    "commander": "2.18.0",
    "compression": "1.7.3",
    "cookies": "0.7.2",
    "cors": "2.8.4",
    "date-fns": "1.29.0",
    "express": "4.16.3",
    "global": "4.3.2",
    "handlebars": "4.0.12",
    "http-errors": "1.7.1",
    "js-base64": "2.4.9",
    "js-string-escape": "1.0.1",
    "js-yaml": "3.12.0",
    "jsonwebtoken": "8.3.0",
    "lockfile": "1.0.4",
    "lodash": "4.17.11",
    "lunr-mutable-indexes": "2.3.1",
    "marked": "0.5.1",
    "mime": "2.3.1",
    "minimatch": "3.0.4",
    "mkdirp": "0.5.1",
    "mv": "2.1.1",
    "pkginfo": "0.4.1",
    "request": "2.88.0",
    "semver": "5.5.1",
    "verdaccio-audit": "0.2.0",
    "verdaccio-htpasswd": "0.2.2",
    "verror": "1.10.0"
  },
  "devDependencies": {
<<<<<<< HEAD
    "@commitlint/cli": "7.1.2",
    "@commitlint/config-conventional": "7.1.2",
    "@material-ui/core": "3.1.0",
    "@material-ui/icons": "3.0.1",
    "@verdaccio/types": "3.7.1",
=======
    "@commitlint/cli": "7.0.0",
    "@commitlint/config-conventional": "7.0.1",
    "@verdaccio/types": "3.4.4",
>>>>>>> 2acd55a0
    "babel-cli": "6.26.0",
    "babel-core": "6.26.3",
    "babel-eslint": "10.0.0",
    "babel-jest": "23.6.0",
    "babel-loader": "7.1.5",
    "babel-plugin-dynamic-import-node": "2.1.0",
    "babel-plugin-emotion": "9.2.10",
    "babel-plugin-flow-runtime": "0.17.0",
    "babel-plugin-syntax-dynamic-import": "6.18.0",
    "babel-plugin-transform-async-to-generator": "6.24.1",
    "babel-plugin-transform-class-properties": "6.24.1",
    "babel-plugin-transform-decorators-legacy": "1.3.5",
    "babel-plugin-transform-es2015-classes": "6.24.1",
    "babel-plugin-transform-runtime": "6.23.0",
    "babel-polyfill": "6.26.0",
    "babel-preset-env": "1.7.0",
    "babel-preset-es2015": "6.24.1",
    "babel-preset-es2015-node4": "2.1.1",
    "babel-preset-flow": "6.23.0",
    "babel-preset-react": "6.24.1",
    "babel-preset-stage-2": "6.24.1",
    "babel-preset-stage-3": "6.24.1",
    "babel-register": "6.26.0",
    "babel-runtime": "6.26.0",
    "bundlesize": "0.17.0",
    "codecov": "3.1.0",
    "cross-env": "5.2.0",
    "css-loader": "1.0.0",
    "element-theme-default": "1.4.13",
    "emotion": "9.2.8",
    "enzyme": "3.6.0",
    "enzyme-adapter-react-16": "1.5.0",
    "eslint": "5.6.0",
    "eslint-config-google": "0.10.0",
    "eslint-config-prettier": "3.1.0",
    "eslint-loader": "2.1.1",
    "eslint-plugin-babel": "5.2.0",
    "eslint-plugin-flowtype": "2.50.1",
    "eslint-plugin-import": "2.14.0",
    "eslint-plugin-jest": "21.22.1",
    "eslint-plugin-prettier": "2.6.2",
    "eslint-plugin-react": "7.11.1",
    "file-loader": "2.0.0",
    "flow-bin": "0.81.0",
    "flow-runtime": "0.17.0",
    "friendly-errors-webpack-plugin": "1.7.0",
    "github-markdown-css": "2.10.0",
    "html-webpack-plugin": "3.2.0",
    "husky": "0.15.0-rc.8",
    "identity-obj-proxy": "3.0.0",
    "in-publish": "2.0.0",
    "jest": "23.6.0",
    "jest-environment-jsdom": "23.4.0",
    "jest-environment-jsdom-global": "1.1.0",
    "jest-environment-node": "23.4.0",
    "lint-staged": "7.3.0",
    "localstorage-memory": "1.0.2",
    "mini-css-extract-plugin": "0.4.3",
    "node-mocks-http": "1.7.0",
    "node-sass": "4.9.3",
    "normalize.css": "8.0.0",
    "optimize-css-assets-webpack-plugin": "5.0.1",
    "ora": "1.4.0",
    "prettier": "1.14.3",
    "prop-types": "15.6.2",
    "puppeteer": "1.8.0",
    "react": "16.4.2",
    "react-dom": "16.4.2",
    "react-emotion": "9.2.8",
    "react-hot-loader": "4.2.0",
    "react-router-dom": "4.2.2",
    "react-syntax-highlighter": "5.8.0",
    "rimraf": "2.6.2",
    "sass-loader": "7.1.0",
    "source-map-loader": "0.2.4",
    "standard-version": "4.4.0",
    "style-loader": "0.23.0",
    "stylelint": "9.5.0",
    "stylelint-config-recommended-scss": "3.2.0",
    "stylelint-scss": "3.3.1",
    "stylelint-webpack-plugin": "0.10.5",
    "supertest": "3.3.0",
    "url-loader": "1.1.1",
    "verdaccio-auth-memory": "0.0.4",
    "verdaccio-memory": "1.0.3",
    "webpack": "4.20.2",
    "webpack-bundle-analyzer": "3.0.2",
    "webpack-cli": "3.1.1",
    "webpack-dev-server": "3.1.9",
    "webpack-merge": "4.1.4",
    "whatwg-fetch": "3.0.0"
  },
  "keywords": [
    "private",
    "package",
    "repository",
    "registry",
    "enterprise",
    "modules",
    "proxy",
    "server",
    "verdaccio"
  ],
  "scripts": {
    "release": "standard-version -a -s",
    "prepublish": "in-publish && npm run build:webui && npm run code:build || not-in-publish",
    "flow": "flow check",
    "pretest": "npm run code:build",
    "test": "npm run test:unit",
    "test:clean": "npx jest --clearCache",
    "test:unit": "cross-env NODE_ENV=test BABEL_ENV=test TZ=UTC FORCE_COLOR=1 jest --config ./jest.config.js --maxWorkers 2",
    "test:functional": "cross-env NODE_ENV=testOldEnv jest --config ./test/jest.config.functional.js --testPathPattern ./test/functional/index*",
    "test:e2e": "cross-env BABEL_ENV=testOldEnv jest --config ./test/jest.config.e2e.js",
    "test:size": "bundlesize",
    "test:all": "npm run build:webui && npm run test && npm run test:functional && npm run test:e2e && npm run test:size",
    "pre:ci": "npm run lint && npm run build:webui",
    "commitmsg": "commitlint -e $GIT_PARAMS",
    "coverage:publish": "codecov",
    "lint": "npm run flow && eslint . && npm run lint:css",
    "lint:css": "stylelint 'src/**/*.scss' --syntax scss",
    "dev:start": "cross-env BABEL_ENV=registry babel-node src/lib/cli",
    "code:build": "cross-env BABEL_ENV=registry babel src/ --out-dir build/ --ignore src/webui/ --copy-files",
    "code:docker-build": "cross-env BABEL_ENV=registry-docker babel src/ --out-dir build/ --ignore src/webui/ --copy-files",
    "pre:webpack": "rimraf static/*",
    "dev:webui": "cross-env BABEL_ENV=ui babel-node tools/dev.server.js",
    "build:webui": "npm run pre:webpack && cross-env BABEL_ENV=ui webpack --config tools/webpack.prod.config.babel.js",
    "build:docker": "docker build -t verdaccio . --no-cache",
    "build:docker:rpi": "docker build -f Dockerfile.rpi -t verdaccio:rpi ."
  },
  "engines": {
    "node": ">=6.12.0",
    "npm": ">=3"
  },
  "preferGlobal": true,
  "publishConfig": {
    "registry": "https://registry.npmjs.org/"
  },
  "husky": {
    "hooks": {
      "pre-commit": "lint-staged"
    }
  },
  "lint-staged": {
    "*.yaml": [
      "prettier --parser yaml --no-config --single-quote --write",
      "git add"
    ],
    "*.js": [
      "eslint .",
      "prettier --write",
      "git add"
    ]
  },
  "bundlesize": [
    {
      "path": "./static/vendor*.js",
      "maxSize": "200 kB"
    },
    {
      "path": "./static/[0-9].*.js",
      "maxSize": "20 kB"
    },
    {
      "path": "./static/[1-9].*.css",
      "maxSize": "5 kB"
    },
    {
      "path": "./static/0.*.css",
      "maxSize": "45 kB"
    },
    {
      "path": "./build/**/*.js",
      "maxSize": "5.50 kB"
    }
  ],
  "license": "MIT",
  "commitlint": {
    "extends": [
      "@commitlint/config-conventional"
    ]
  },
  "collective": {
    "type": "opencollective",
    "url": "https://opencollective.com/verdaccio",
    "logo": "https://opencollective.com/verdaccio/logo.txt"
  }
}<|MERGE_RESOLUTION|>--- conflicted
+++ resolved
@@ -52,17 +52,11 @@
     "verror": "1.10.0"
   },
   "devDependencies": {
-<<<<<<< HEAD
     "@commitlint/cli": "7.1.2",
     "@commitlint/config-conventional": "7.1.2",
     "@material-ui/core": "3.1.0",
     "@material-ui/icons": "3.0.1",
-    "@verdaccio/types": "3.7.1",
-=======
-    "@commitlint/cli": "7.0.0",
-    "@commitlint/config-conventional": "7.0.1",
-    "@verdaccio/types": "3.4.4",
->>>>>>> 2acd55a0
+    "@verdaccio/types": "3.7.2",
     "babel-cli": "6.26.0",
     "babel-core": "6.26.3",
     "babel-eslint": "10.0.0",
