--- conflicted
+++ resolved
@@ -16,11 +16,7 @@
 const dateOneMonthAgo = () => new Date(1544377770747)
 
 describe('<Package /> component', () => {
-<<<<<<< HEAD
-  test('should load the component', () => {
-=======
-  it.skip('should load the component', () => {
->>>>>>> 9f6106cf
+  test.skip('should load the component', () => {
     const props = {
       name: 'verdaccio',
       version: '1.0.0',
@@ -39,7 +35,7 @@
       <Package {...props} />
     );
 
-  
+
     // integration expectations
 
     // check link
@@ -54,7 +50,7 @@
     // check description
     expect(wrapper.find(Field).someWhere(n => {
       return (
-        n.children().first().get(0).props.children[0].props.text === 'Description' && 
+        n.children().first().get(0).props.children[0].props.text === 'Description' &&
         n.children().childAt(1).containsMatchingElement(<span>{props.description}</span>)
       )
     })).toBe(true);
@@ -67,11 +63,7 @@
 
   });
 
-<<<<<<< HEAD
-  test('should load the component without author', () => {
-=======
   it.skip('should load the component without author', () => {
->>>>>>> 9f6106cf
     const props = {
       name: 'verdaccio',
       version: '1.0.0',
