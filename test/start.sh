#!/bin/sh

CWD=$(pwd)
PATH='../node_modules/.bin':$PATH
TESTDIR=$(dirname $0)
cd $TESTDIR
<<<<<<< HEAD
mocha -R list --ui exports ./tests.js ./no_proxy.js
TESTRES=$?
=======
mocha -R list --ui exports ./tests.js ./no_proxy.js ./st_merge.js
>>>>>>> 1cb12fec
cd $CWD
exit $TESTRES<|MERGE_RESOLUTION|>--- conflicted
+++ resolved
@@ -4,11 +4,7 @@
 PATH='../node_modules/.bin':$PATH
 TESTDIR=$(dirname $0)
 cd $TESTDIR
-<<<<<<< HEAD
-mocha -R list --ui exports ./tests.js ./no_proxy.js
+mocha -R list --ui exports ./tests.js ./no_proxy.js ./st_merge.js
 TESTRES=$?
-=======
-mocha -R list --ui exports ./tests.js ./no_proxy.js ./st_merge.js
->>>>>>> 1cb12fec
 cd $CWD
 exit $TESTRES