var Handlebars    = require('handlebars')
var request       = require('request')
var Logger        = require('./logger')

var handleNotify = function(metadata, notifyEntry) {
  var regex
  if(metadata.name && notifyEntry.packagePattern) {
    regex = new RegExp(notifyEntry.packagePattern, notifyEntry.packagePatternFlags || '')
    if(!regex.test(metadata.name)) {
      return
    }
  }

  var template  = Handlebars.compile(notifyEntry.content)
  var content = template( metadata )

  var options = {
    body: content
  }

  if ( notifyEntry.headers ) {
    options.headers = notifyEntry.headers
  }

<<<<<<< HEAD
  options.method = notifyEntry.method
=======
    // provides fallback support, it's accept an Object {} and Array of {}
    if ( config.notify.headers && Array.isArray(config.notify.headers) ) {
      var header = {};
      config.notify.headers.map(function(item) {
        if (Object.is(item, item)) {
          for (var key in item) {
            header[key] = item[key];
          }
        }
      });
      options.headers = header;
    } else if (Object.is(config.notify.headers, config.notify.headers)) {
      options.headers = config.notify.headers;
    }
>>>>>>> 640240e5

  if(notifyEntry.endpoint) {
    options.url = notifyEntry.endpoint
  }

<<<<<<< HEAD
  request(options)
}

module.exports.notify = function(metadata, config) {
=======
    if (config.notify.endpoint) {
      options.url = config.notify.endpoint
    }

    request(options, function(err, response, body) {
      if (err) {
        Logger.logger.error( { err: err }, ' notify error: @{err.message}' );
      } else {
        Logger.logger.info({ content: content}, 'A notification has been shipped: @{content}')
        if (body) {
          Logger.logger.debug( { body: body }, ' body: @{body}' );
        }
      }
    });
>>>>>>> 640240e5

  if (config.notify) {
    if(config.notify.content) {
      handleNotify(metadata, config.notify)
    }
    else {
      for(var key in config.notify) {
        if(config.notify.hasOwnProperty(key)) {
          handleNotify(metadata, config.notify[key])
        }
      }
    }
  }
}<|MERGE_RESOLUTION|>--- conflicted
+++ resolved
@@ -18,13 +18,6 @@
     body: content
   }
 
-  if ( notifyEntry.headers ) {
-    options.headers = notifyEntry.headers
-  }
-
-<<<<<<< HEAD
-  options.method = notifyEntry.method
-=======
     // provides fallback support, it's accept an Object {} and Array of {}
     if ( config.notify.headers && Array.isArray(config.notify.headers) ) {
       var header = {};
@@ -39,23 +32,14 @@
     } else if (Object.is(config.notify.headers, config.notify.headers)) {
       options.headers = config.notify.headers;
     }
->>>>>>> 640240e5
+
+  options.method = notifyEntry.method
 
   if(notifyEntry.endpoint) {
     options.url = notifyEntry.endpoint
   }
 
-<<<<<<< HEAD
-  request(options)
-}
-
-module.exports.notify = function(metadata, config) {
-=======
-    if (config.notify.endpoint) {
-      options.url = config.notify.endpoint
-    }
-
-    request(options, function(err, response, body) {
+  request(options, function(err, response, body) {
       if (err) {
         Logger.logger.error( { err: err }, ' notify error: @{err.message}' );
       } else {
@@ -65,7 +49,9 @@
         }
       }
     });
->>>>>>> 640240e5
+}
+
+module.exports.notify = function(metadata, config) {
 
   if (config.notify) {
     if(config.notify.content) {
